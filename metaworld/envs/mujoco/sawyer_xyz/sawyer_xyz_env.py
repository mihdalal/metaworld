import abc
import copy
import pickle

from gym.spaces import Box
from gym.spaces import Discrete
import mujoco_py
import numpy as np

from metaworld.envs import reward_utils
from metaworld.envs.mujoco.mujoco_env import MujocoEnv, _assert_task_is_set


class SawyerMocapBase(MujocoEnv, metaclass=abc.ABCMeta):
    """
    Provides some commonly-shared functions for Sawyer Mujoco envs that use
    mocap for XYZ control.
    """
    mocap_low = np.array([-0.2, 0.5, 0.06])
    mocap_high = np.array([0.2, 0.7, 0.6])

    def __init__(self, model_name, frame_skip=5):
        MujocoEnv.__init__(self, model_name, frame_skip=frame_skip)
        self.reset_mocap_welds()

    def get_endeff_pos(self):
        return self.data.get_body_xpos('hand').copy()

    @property
    def tcp_center(self):
        """The COM of the gripper's 2 fingers

        Returns:
            (np.ndarray): 3-element position
        """
        right_finger_pos = self._get_site_pos('rightEndEffector')
        left_finger_pos = self._get_site_pos('leftEndEffector')
        tcp_center = (right_finger_pos + left_finger_pos) / 2.0
        return tcp_center

    def get_env_state(self):
        joint_state = self.sim.get_state()
        mocap_state = self.data.mocap_pos, self.data.mocap_quat
        state = joint_state, mocap_state
        return copy.deepcopy(state)

    def set_env_state(self, state):
        joint_state, mocap_state = state
        self.sim.set_state(joint_state)
        mocap_pos, mocap_quat = mocap_state
        self.data.set_mocap_pos('mocap', mocap_pos)
        self.data.set_mocap_quat('mocap', mocap_quat)
        self.sim.forward()

    def __getstate__(self):
        state = self.__dict__.copy()
        del state['model']
        del state['sim']
        del state['data']
        mjb = self.model.get_mjb()
        return {'state': state, 'mjb': mjb, 'env_state': self.get_env_state()}

    def __setstate__(self, state):
        self.__dict__ = state['state']
        self.model = mujoco_py.load_model_from_mjb(state['mjb'])
        self.sim = mujoco_py.MjSim(self.model)
        self.data = self.sim.data
        self.set_env_state(state['env_state'])

    def reset_mocap_welds(self):
        """Resets the mocap welds that we use for actuation."""
        sim = self.sim
        if sim.model.nmocap > 0 and sim.model.eq_data is not None:
            for i in range(sim.model.eq_data.shape[0]):
                if sim.model.eq_type[i] == mujoco_py.const.EQ_WELD:
                    sim.model.eq_data[i, :] = np.array(
                        [0., 0., 0., 1., 0., 0., 0.])
        sim.forward()


class SawyerXYZEnv(SawyerMocapBase, metaclass=abc.ABCMeta):
    _HAND_SPACE = Box(
        np.array([-0.525, .348, -.0525]),
        np.array([+0.525, 1.025, .525])
    )
    max_path_length = 500

    TARGET_RADIUS = 0.05

    def __init__(
            self,
            model_name,
            frame_skip=5,
            hand_low=(-0.2, 0.55, 0.05),
            hand_high=(0.2, 0.75, 0.3),
            mocap_low=None,
            mocap_high=None,
            action_scale=1./100,
            action_rot_scale=1.,
    ):
        super().__init__(model_name, frame_skip=frame_skip)
        self.random_init = True
        self.action_scale = action_scale
        self.action_rot_scale = action_rot_scale
        self.hand_low = np.array(hand_low)
        self.hand_high = np.array(hand_high)
        if mocap_low is None:
            mocap_low = hand_low
        if mocap_high is None:
            mocap_high = hand_high
        self.mocap_low = np.hstack(mocap_low)
        self.mocap_high = np.hstack(mocap_high)
        self.curr_path_length = 0
        self._freeze_rand_vec = True
        self._last_rand_vec = None

        # We use continuous goal space by default and
        # can discretize the goal space by calling
        # the `discretize_goal_space` method.
        self.discrete_goal_space = None
        self.discrete_goals = []
        self.active_discrete_goal = None

        self.init_left_pad = self.get_body_com('leftpad')
        self.init_right_pad = self.get_body_com('rightpad')

        self.action_space = Box(
            np.array([-1, -1, -1, -1]),
            np.array([+1, +1, +1, +1]),
        )

        self._obs_obj_max_len = 14
        self._obs_obj_possible_lens = (7, 14)

        self._set_task_called = False
        self._partially_observable = True

        self.hand_init_pos = None  # OVERRIDE ME
        self._target_pos = None  # OVERRIDE ME
        self._random_reset_space = None  # OVERRIDE ME

        # Note: It is unlikely that the positions and orientations stored
        # in this initiation of prev_obs are correct. That being said, it
        # doesn't seem to matter (it will only effect frame-stacking for the
        # very first observation)
        self.prev_obs = self._get_curr_obs_combined_no_goal()

    def _set_task_inner(self):
        # Doesn't absorb "extra" kwargs, to ensure nothing's missed.
        pass

    def set_task(self, task):
        self._set_task_called = True
        data = pickle.loads(task.data)
        assert isinstance(self, data['env_cls'])
        del data['env_cls']
        self._last_rand_vec = data['rand_vec']
        self._freeze_rand_vec = True
        self._last_rand_vec = data['rand_vec']
        del data['rand_vec']
        self._partially_observable = data['partially_observable']
        del data['partially_observable']
        self._set_task_inner(**data)

    def set_xyz_action(self, action):
        action = np.clip(action, -1, 1)
        pos_delta = action * self.action_scale
        new_mocap_pos = self.data.mocap_pos + pos_delta[None]

        new_mocap_pos[0, :] = np.clip(
            new_mocap_pos[0, :],
            self.mocap_low,
            self.mocap_high,
        )
        self.data.set_mocap_pos('mocap', new_mocap_pos)
        self.data.set_mocap_quat('mocap', np.array([1, 0, 1, 0]))

    def discretize_goal_space(self, goals):
        assert False
        assert len(goals) >= 1
        self.discrete_goals = goals
        # update the goal_space to a Discrete space
        self.discrete_goal_space = Discrete(len(self.discrete_goals))

    # Belows are methods for using the new wrappers.
    # `sample_goals` is implmented across the sawyer_xyz
    # as sampling from the task lists. This will be done
    # with the new `discrete_goals`. After all the algorithms
    # conform to this API (i.e. using the new wrapper), we can
    # just remove the underscore in all method signature.
    def sample_goals_(self, batch_size):
        assert False
        if self.discrete_goal_space is not None:
            return [self.discrete_goal_space.sample() for _ in range(batch_size)]
        else:
            return [self.goal_space.sample() for _ in range(batch_size)]

    def set_goal_(self, goal):
        assert False
        if self.discrete_goal_space is not None:
            self.active_discrete_goal = goal
            self.goal = self.discrete_goals[goal]
            self._target_pos_idx = np.zeros(len(self.discrete_goals))
            self._target_pos_idx[goal] = 1.
        else:
            self.goal = goal

    def _set_obj_xyz(self, pos):
        qpos = self.data.qpos.flat.copy()
        qvel = self.data.qvel.flat.copy()
        qpos[9:12] = pos.copy()
        qvel[9:15] = 0
        self.set_state(qpos, qvel)

    def _get_site_pos(self, siteName):
        _id = self.model.site_names.index(siteName)
        return self.data.site_xpos[_id].copy()

    def _set_pos_site(self, name, pos):
        """Sets the position of the site corresponding to `name`

        Args:
            name (str): The site's name
            pos (np.ndarray): Flat, 3 element array indicating site's location
        """
        assert isinstance(pos, np.ndarray)
        assert pos.ndim == 1

        self.data.site_xpos[self.model.site_name2id(name)] = pos[:3]

    @property
    def _target_site_config(self):
        """Retrieves site name(s) and position(s) corresponding to env targets

        :rtype: list of (str, np.ndarray)
        """
        return [('goal', self._target_pos)]

    @property
    def touching_main_object(self):
        """Calls `touching_object` for the ID of the env's main object

        Returns:
            (bool) whether the gripper is touching the object

        """
        return self.touching_object(self._get_id_main_object)

    def touching_object(self, object_geom_id):
        """Determines whether the gripper is touching the object with given id

        Args:
            object_geom_id (int): the ID of the object in question

        Returns:
            (bool): whether the gripper is touching the object

        """
        leftpad_geom_id = self.unwrapped.model.geom_name2id('leftpad_geom')
        rightpad_geom_id = self.unwrapped.model.geom_name2id('rightpad_geom')

        leftpad_object_contacts = [
            x for x in self.unwrapped.data.contact
            if (leftpad_geom_id in (x.geom1, x.geom2)
                and object_geom_id in (x.geom1, x.geom2))
        ]

        rightpad_object_contacts = [
            x for x in self.unwrapped.data.contact
            if (rightpad_geom_id in (x.geom1, x.geom2)
                and object_geom_id in (x.geom1, x.geom2))
        ]

        leftpad_object_contact_force = sum(
            self.unwrapped.data.efc_force[x.efc_address]
            for x in leftpad_object_contacts)

        rightpad_object_contact_force = sum(
            self.unwrapped.data.efc_force[x.efc_address]
            for x in rightpad_object_contacts)

        return 0 < leftpad_object_contact_force and \
               0 < rightpad_object_contact_force

    @property
    def _get_id_main_object(self):
        return self.unwrapped.model.geom_name2id('objGeom')

    def _get_pos_objects(self):
        """Retrieves object position(s) from mujoco properties or instance vars

        Returns:
            np.ndarray: Flat array (usually 3 elements) representing the
                object(s)' position(s)
        """
        # Throw error rather than making this an @abc.abstractmethod so that
        # V1 environments don't have to implement it
        raise NotImplementedError

    def _get_quat_objects(self):
        """Retrieves object quaternion(s) from mujoco properties

        Returns:
            np.ndarray: Flat array (usually 4 elements) representing the
                object(s)' quaternion(s)

        """
        # Throw error rather than making this an @abc.abstractmethod so that
        # V1 environments don't have to implement it
        raise NotImplementedError

    def _get_pos_goal(self):
        """Retrieves goal position from mujoco properties or instance vars

        Returns:
            np.ndarray: Flat array (3 elements) representing the goal position
        """
        assert isinstance(self._target_pos, np.ndarray)
        assert self._target_pos.ndim == 1
        return self._target_pos

    def _get_curr_obs_combined_no_goal(self):
        """Combines the end effector's {pos, closed amount} and the object(s)'
            {pos, quat} into a single flat observation. The goal's position is
            *not* included in this.

        Returns:
            np.ndarray: The flat observation array (18 elements)

        """
        pos_hand = self.get_endeff_pos()

        finger_right, finger_left = (
            self._get_site_pos('rightEndEffector'),
            self._get_site_pos('leftEndEffector')
        )

        # the gripper can be at maximum about ~0.1 m apart.
        # dividing by 0.1 normalized the gripper distance between
        # 0 and 1. Further, we clip because sometimes the grippers
        # are slightly more than 0.1m apart (~0.00045 m)
        # clipping removes the effects of this random extra distance
        # that is produced by mujoco
        gripper_distance_apart = np.linalg.norm(finger_right - finger_left)
        gripper_distance_apart = np.clip(gripper_distance_apart / 0.1, 0., 1.)

        obs_obj_padded = np.zeros(self._obs_obj_max_len)

        obj_pos = self._get_pos_objects()
        obj_quat = self._get_quat_objects()
        assert len(obj_pos) % 3 == 0
        assert len(obj_quat) % 4 == 0
        obj_pos_split = np.split(obj_pos, len(obj_pos) // 3)
        obj_quat_split = np.split(obj_quat, len(obj_quat) // 4)

        obs_obj_padded[:len(obj_pos) + len(obj_quat)] = np.hstack([
            np.hstack((pos, quat))
            for pos, quat in zip(obj_pos_split, obj_quat_split)
        ])
        assert(len(obs_obj_padded) in self._obs_obj_possible_lens)

        return np.hstack((pos_hand, gripper_distance_apart, obs_obj_padded))

    def _get_obs(self):
        """Frame stacks `_get_curr_obs_combined_no_goal()` and concatenates the
            goal position to form a single flat observation.

        Returns:
            np.ndarray: The flat observation array (39 elements)
        """
        # do frame stacking
        pos_goal = self._get_pos_goal()
        if self._partially_observable:
            pos_goal = np.zeros_like(pos_goal)
        curr_obs = self._get_curr_obs_combined_no_goal()
        # do frame stacking
        obs = np.hstack((curr_obs, self.prev_obs, pos_goal))
        self.prev_obs = curr_obs
        return obs

    def _get_obs_dict(self):
        obs = self._get_obs()
        return dict(
            state_observation=obs,
            state_desired_goal=self._get_pos_goal(),
            state_achieved_goal=obs[3:-3],
        )

    @property
    def observation_space(self):
        obj_low = np.full(self._obs_obj_max_len, -np.inf)
        obj_high = np.full(self._obs_obj_max_len, +np.inf)
        goal_low = np.zeros(3) if self._partially_observable \
            else self.goal_space.low
        goal_high = np.zeros(3) if self._partially_observable \
            else self.goal_space.high
        gripper_low = -1.
        gripper_high = +1.
        return Box(
            np.hstack((self._HAND_SPACE.low, gripper_low, obj_low, self._HAND_SPACE.low, gripper_low, obj_low, goal_low)),
            np.hstack((self._HAND_SPACE.high, gripper_high, obj_high, self._HAND_SPACE.high, gripper_high, obj_high, goal_high))
        )

    @_assert_task_is_set
    def step(self, action):
        self.set_xyz_action(action[:3])
        self.do_simulation([action[-1], -action[-1]])

        for site in self._target_site_config:
            self._set_pos_site(*site)

        return self._get_obs()

    def reset(self):
        self.curr_path_length = 0
        return super().reset()

    def _reset_hand(self, steps=50):
        self.init_tcp = self.tcp_center
        for _ in range(steps):
            self.data.set_mocap_pos('mocap', self.hand_init_pos)
            self.data.set_mocap_quat('mocap', np.array([1, 0, 1, 0]))
            self.do_simulation([-1, 1], self.frame_skip)

    def _get_state_rand_vec(self):
        if self._freeze_rand_vec:
            assert self._last_rand_vec is not None
            return self._last_rand_vec
        else:
            rand_vec = np.random.uniform(
                self._random_reset_space.low,
                self._random_reset_space.high,
                size=self._random_reset_space.low.size)
            self._last_rand_vec = rand_vec
            return rand_vec

    def _gripper_caging_reward(self,
                               action,
                               obj_pos,
                               obj_radius,
                               pad_success_margin,
                               object_reach_radius,
                               x_z_margin,
<<<<<<< HEAD
                               high_density=False):
=======
                               high_density=False,
                               medium_density=False):
>>>>>>> d0b71d19
        """Reward for agent grasping obj
            Args:
                action(np.ndarray): (4,) array representing the action
                    delta(x), delta(y), delta(z), gripper_effort
                obj_pos(np.ndarray): (3,) array representing the obj x,y,z
                obj_radius(float):radius of object's bounding sphere
                pad_success_margin(float): successful distance of gripper_pad
                    to object
                object_reach_radius(float): successful distance of gripper center
                    to the object.
                x_z_margin(float): successful distance of gripper in x_z axis to the
                    object. Y axis not included since the caging function handles
                        successful grasping in the Y axis.
        """
<<<<<<< HEAD
=======
        if high_density and medium_density:
            raise ValueError("Can only be either high_density or medium_density")
>>>>>>> d0b71d19
        # MARK: Left-right gripper information for caging reward----------------
        left_pad = self.get_body_com('leftpad')
        right_pad = self.get_body_com('rightpad')

        tcp = self.tcp_center
        tcp_to_obj = np.linalg.norm(obj_pos - tcp)
        tcp_to_obj_init = np.linalg.norm(self.obj_init_pos - self.init_tcp)
        reach = reward_utils.tolerance(
            tcp_to_obj,
            bounds=(0, object_reach_radius),
            margin=abs(tcp_to_obj_init-object_reach_radius),
            sigmoid='long_tail',
        )

        pad_y_lr = np.hstack((left_pad[1], right_pad[1]))
        pad_y_lr_init = np.hstack((self.init_left_pad[1], self.init_right_pad[1]))

        obj_to_pad_lr = np.abs(pad_y_lr - obj_pos[1])
        obj_to_pad_lr_init = np.abs(pad_y_lr_init - self.obj_init_pos[1])

        caging_margin_lr = np.abs(obj_to_pad_lr_init - pad_success_margin)
        caging_lr = [reward_utils.tolerance(
            obj_to_pad_lr[i],
            bounds=(obj_radius, pad_success_margin),
            margin=caging_margin_lr[i],
            sigmoid='long_tail',
        ) for i in range(2)]
        caging_y = reward_utils.hamacher_product(*caging_lr)

        # MARK: X-Z gripper information for caging reward-----------------------
        tcp = self.tcp_center
        xz = [0, 2]
        xz_margin = np.linalg.norm(self.obj_init_pos[xz] - self.init_tcp[xz])
        xz_margin -= x_z_margin

        caging_xz = reward_utils.tolerance(
            np.linalg.norm(tcp[xz] - obj_pos[xz]),
            bounds=(0, x_z_margin),
            margin=xz_margin,
            sigmoid='long_tail',
        )

        # MARK: Closed-extent gripper information for caging reward-------------
        gripper_closed = min(max(0, action[-1]), 1)

        # MARK: Combine components----------------------------------------------
        caging = reward_utils.hamacher_product(caging_y, caging_xz)
        gripping = gripper_closed if caging > 0.97 else 0.
        caging_and_gripping = reward_utils.hamacher_product(caging, gripping)

        if high_density:
<<<<<<< HEAD
=======
            caging_and_gripping = (caging_and_gripping + caging) / 2
        if medium_density:
>>>>>>> d0b71d19
            caging_and_gripping = (caging_and_gripping + reach) / 2

        return caging_and_gripping<|MERGE_RESOLUTION|>--- conflicted
+++ resolved
@@ -441,12 +441,8 @@
                                pad_success_margin,
                                object_reach_radius,
                                x_z_margin,
-<<<<<<< HEAD
-                               high_density=False):
-=======
                                high_density=False,
                                medium_density=False):
->>>>>>> d0b71d19
         """Reward for agent grasping obj
             Args:
                 action(np.ndarray): (4,) array representing the action
@@ -461,11 +457,8 @@
                     object. Y axis not included since the caging function handles
                         successful grasping in the Y axis.
         """
-<<<<<<< HEAD
-=======
         if high_density and medium_density:
             raise ValueError("Can only be either high_density or medium_density")
->>>>>>> d0b71d19
         # MARK: Left-right gripper information for caging reward----------------
         left_pad = self.get_body_com('leftpad')
         right_pad = self.get_body_com('rightpad')
@@ -517,11 +510,8 @@
         caging_and_gripping = reward_utils.hamacher_product(caging, gripping)
 
         if high_density:
-<<<<<<< HEAD
-=======
             caging_and_gripping = (caging_and_gripping + caging) / 2
         if medium_density:
->>>>>>> d0b71d19
             caging_and_gripping = (caging_and_gripping + reach) / 2
 
         return caging_and_gripping