--- conflicted
+++ resolved
@@ -46,7 +46,6 @@
         return full_v2_path_for('sawyer_xyz/sawyer_stick_obj.xml')
 
     @_assert_task_is_set
-<<<<<<< HEAD
     def evaluate_state(self, action):
         obs = super().step(action)
         stick = obs[4:7]
@@ -60,10 +59,6 @@
         near_object = float(tcp_to_obj <= 0.03)
         grasp_success = float(self.touching_object and (tcp_open > 0)
                               and (stick[2] - 0.02 > self.obj_init_pos[2]))
-=======
-    def evaluate_state(self, obs, action):
-        reward, _, reachDist, pickRew, _, pullDist, _ = self.compute_reward(action, obs)
->>>>>>> 3f3764f3
 
         info = {
             'success': success,
@@ -76,11 +71,7 @@
         }
         self.curr_path_length += 1
 
-<<<<<<< HEAD
         return obs, reward, False, info
-=======
-        return reward, info
->>>>>>> 3f3764f3
 
     def _get_pos_objects(self):
         return np.hstack((
@@ -142,7 +133,6 @@
 
         return self._get_obs()
 
-<<<<<<< HEAD
     def _reset_hand(self):
         super()._reset_hand()
         self.pickCompleted = False
@@ -225,73 +215,4 @@
         return [
             reward, tcp_to_stick, tcp_opened, handle_to_target, object_grasped,
             stick_in_place
-        ]
-=======
-    def compute_reward(self, actions, obs):
-
-        stickPos = obs[3:6]
-        objPos = obs[6:9]
-
-        rightFinger, leftFinger = self._get_site_pos('rightEndEffector'), self._get_site_pos('leftEndEffector')
-        fingerCOM  =  (rightFinger + leftFinger)/2
-
-        heightTarget = self.heightTarget
-        pullGoal = self._target_pos[:-1]
-
-        pullDist = np.linalg.norm(objPos[:2] - pullGoal)
-        placeDist = np.linalg.norm(stickPos - objPos)
-        reachDist = np.linalg.norm(stickPos - fingerCOM)
-
-        def reachReward():
-            reachRew = -reachDist
-
-            # incentive to close fingers when reachDist is small
-            if reachDist < 0.05:
-                reachRew = -reachDist + max(actions[-1],0)/50
-
-            return reachRew, reachDist
-
-        def pickCompletionCriteria():
-            tolerance = 0.01
-            return stickPos[2] >= (heightTarget - tolerance)
-
-        self.pickCompleted = pickCompletionCriteria()
-
-        def objDropped():
-            return (stickPos[2] < (self.stickHeight + 0.005)) and (pullDist >0.02) and (reachDist > 0.02)
-            # Object on the ground, far away from the goal, and from the gripper
-            # Can tweak the margin limits
-
-        def orig_pickReward():
-            hScale = 100
-            if self.pickCompleted and not(objDropped()):
-                return hScale*heightTarget
-            elif (reachDist < 0.1) and (stickPos[2]> (self.stickHeight + 0.005)):
-                return hScale* min(heightTarget, stickPos[2])
-            else:
-                return 0
-
-        def pullReward():
-            c1 = 1000
-            c2 = 0.01
-            c3 = 0.001
-            cond = self.pickCompleted and (reachDist < 0.1) and not(objDropped())
-            if cond:
-                pullRew = 1000*(self.maxPlaceDist - placeDist) + c1*(np.exp(-(placeDist**2)/c2) + np.exp(-(placeDist**2)/c3))
-                if placeDist < 0.05:
-                    c4 = 2000
-                    pullRew += 1000*(self.maxPullDist - pullDist) + c4*(np.exp(-(pullDist**2)/c2) + np.exp(-(pullDist**2)/c3))
-
-                pullRew = max(pullRew,0)
-                return [pullRew , pullDist, placeDist]
-            else:
-                return [0 , pullDist, placeDist]
-
-        reachRew, reachDist = reachReward()
-        pickRew = orig_pickReward()
-        pullRew , pullDist, placeDist = pullReward()
-        assert ((pullRew >=0) and (pickRew>=0))
-        reward = reachRew + pickRew + pullRew
-
-        return [reward, reachRew, reachDist, pickRew, pullRew, pullDist, placeDist]
->>>>>>> 3f3764f3
+        ]